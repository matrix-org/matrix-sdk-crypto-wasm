--- conflicted
+++ resolved
@@ -64,15 +64,9 @@
 getrandom = { version = "0.3.0", features = ["wasm_js"] }
 http = "1.1.0"
 js-sys = "0.3.49"
-<<<<<<< HEAD
-matrix-sdk-common = { features = ["js", "experimental-encrypted-state-events"] , git = "https://github.com/matrix-org/matrix-rust-sdk" }
-matrix-sdk-indexeddb = { default-features = false, features = ["e2e-encryption"] , git = "https://github.com/matrix-org/matrix-rust-sdk" }
-matrix-sdk-qrcode = { optional = true , git = "https://github.com/matrix-org/matrix-rust-sdk" }
-=======
-matrix-sdk-common = { features = ["js"] , version = "0.14.0" }
+matrix-sdk-common = { features = ["js",  "experimental-encrypted-state-events"] , version = "0.14.0" }
 matrix-sdk-indexeddb = { default-features = false, features = ["e2e-encryption"] , version = "0.14.0" }
 matrix-sdk-qrcode = { optional = true , version = "0.14.0" }
->>>>>>> 0b239b4a
 serde = "1.0.91"
 serde_json = "1.0.91"
 serde-wasm-bindgen = "0.6.5"
@@ -90,13 +84,8 @@
 
 [dependencies.matrix-sdk-crypto]
 default-features = false
-<<<<<<< HEAD
 features = ["js", "automatic-room-key-forwarding", "experimental-encrypted-state-events"]
-git = "https://github.com/matrix-org/matrix-rust-sdk"
-=======
-features = ["js", "automatic-room-key-forwarding"]
 version = "0.14.0"
->>>>>>> 0b239b4a
 
 [lints.rust]
 # Workaround for https://github.com/rustwasm/wasm-bindgen/issues/4283, while we work up the courage to upgrade
