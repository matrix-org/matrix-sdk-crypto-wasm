# UNRELEASED

<<<<<<< HEAD
-   Add `Unknown` to `EncryptionAlgorithm`, representing unsupported algorithms
    coming from matrix-sdk-crypto's `EventEncryptionAlgorithm`.
    ([#92](https://github.com/matrix-org/matrix-rust-sdk-crypto-wasm/pull/92))
=======
-   Add new methods `OlmMachine.{get,set}RoomSettings`.
    ([#95](https://github.com/matrix-org/matrix-rust-sdk-crypto-wasm/pull/95))

-   Add `OlmMachine.registerDevicesUpdatedCallback` to notify when devices have
    been updated.
    ([#88](https://github.com/matrix-org/matrix-rust-sdk-crypto-wasm/pull/88))
>>>>>>> c3b9a6a3

# matrix-sdk-crypto-wasm v4.0.1

-   `PickledInboundGroupSession.sender_signing_key` is now optional.
    ([#89](https://github.com/matrix-org/matrix-rust-sdk-crypto-wasm/pull/89))

-   Properly encode missing and `Duration` parameters in requests.
    ([#72](https://github.com/matrix-org/matrix-rust-sdk-crypto-wasm/pull/72))

# matrix-sdk-crypto-wasm v4.0.0

**BREAKING CHANGES**

-   Rename `OlmMachine.init_from_store` introduced in v3.6.0 to
    `OlmMachine.initFromStore`.
    ([#84](https://github.com/matrix-org/matrix-rust-sdk-crypto-wasm/pull/84))

-   Functions/methods that take a JavaScript `Array` as argument now invalidate the
    items within that array so that they cannot be re-used as soon as
    they are received by the functions/methods. See the patch for affected methods.
    ([#82](https://github.com/matrix-org/matrix-rust-sdk-crypto-wasm/pull/82/))

**Other changes**

-   Update `wasm-bindgen` to 0.2.89. It allows to remove the `downcast` method.
    It fixes [#51](https://github.com/matrix-org/matrix-rust-sdk-crypto-wasm/pull/51),
    thus the resulting JavaScript code of `matrix-rust-sdk-crypto-wasm` can
    be minified with no issue now.
    ([#82](https://github.com/matrix-org/matrix-rust-sdk-crypto-wasm/pull/82/))

-   Report failures to callback when importing backed-up room keys. The
    `progress_listener` callback in the `OlmMachine.importBackedUpRoomKeys`
    function is now called with a third argument, giving the number of invalid
    room keys.
    ([#85](https://github.com/matrix-org/matrix-rust-sdk-crypto-wasm/pull/85))

# matrix-sdk-crypto-wasm v3.6.0

-   Add a `Migration` class, supporting importing account and session data from
    libolm.
    ([#77](https://github.com/matrix-org/matrix-rust-sdk-crypto-wasm/pull/77))

-   Add a `StoreHandle` class which can be used to hold a connection to a
    crypto store, and thus improve performance when doing multiple operations
    on the store.
    ([#76](https://github.com/matrix-org/matrix-rust-sdk-crypto-wasm/pull/76))

-   Update `matrix-rust-sdk` version, with changes including:
    -   Fix for an issue which caused the same keys to be repeatedly backed up.
        ([matrix-rust-sdk#2937](https://github.com/matrix-org/matrix-rust-sdk/pull/2957))
    -   Performance improvement in `markRequestAsSent`.
        ([matrix-rust-sdk#2977](https://github.com/matrix-org/matrix-rust-sdk/pull/2977))
    -   Logging for the open sequence for indexeddb store.
        ([matrix-rust-sdk#2983](https://github.com/matrix-org/matrix-rust-sdk/pull/2983))

# matrix-sdk-crypto-wasm v3.5.0

-   Update matrix-rust-sdk version, providing several changes including a fix
    for occasional freezes (https://github.com/element-hq/element-web/issues/26488).

-   New API `OlmMachine.requestMissingSecretsIfNeeded` that creates an
    outgoing secret request to other sessions.

-   Verification cancel codes for `cancelWithCode` and `cancelInfo.cancelCode`
    are now passed as strings rather than an enum.

# matrix-sdk-crypto-wasm v3.4.0

-   Include Rust symbol names in the generated wasm output.
    ([#65](https://github.com/matrix-org/matrix-rust-sdk-crypto-wasm/pull/65))

# matrix-sdk-crypto-wasm v3.3.0

-   Add new properties `roomKeyRequestsEnabled` and `roomKeyForwardingEnabled`
    to OlmMachine.
    ([#60](https://github.com/matrix-org/matrix-rust-sdk-crypto-wasm/pull/60),
    ([matrix-rust-sdk#2902](https://github.com/matrix-org/matrix-rust-sdk/pull/2902))

# matrix-sdk-crypto-wasm v3.2.0

-   Add `timeout_secs` parameters to `OlmMachine.get_user_devices` and
    `OlmMachine.get_device`. ([#60](https://github.com/matrix-org/matrix-rust-sdk-crypto-wasm/pull/60))

-   Improve efficiency of IndexedDB storage of `inbound_group_sessions`.
    ([matrix-rust-sdk#2885](https://github.com/matrix-org/matrix-rust-sdk/pull/2885))

# matrix-sdk-crypto-wasm v3.1.0

-   Improve performance of `OlmMachine.shareRoomKey`.
    ([matrix-rust-sdk#2862](https://github.com/matrix-org/matrix-rust-sdk/pull/2862))

-   `OlmMachine.getMissingSessions`: Don't block waiting for `/keys/query`
    requests on blacklisted servers, and improve performance.
    ([matrix-rust-sdk#2845](https://github.com/matrix-org/matrix-rust-sdk/pull/2845))

-   Various clarifications to the log messages written during encryption operations.
    ([matrix-rust-sdk#2859](https://github.com/matrix-org/matrix-rust-sdk/pull/2859))

-   `OlmMachine.importRoomKeys` is now deprecated in favour of separate
    methods for importing room keys from backup and export,
    `OlmMachine.importBackedUpRoomKeys` and
    `OlmMachine.importExportedRoomKeys`.

-   Minor improvements to the formatting of messages logged to the console.

# matrix-sdk-crypto-wasm v3.0.1

**BREAKING CHANGES**

-   `OlmMachine.bootstrapCrossSigning` no longer returns an array of request
    objects. Rather, it returns a new class (`CrossSigningBootstrapRequests`)
    which contains the request objects within it.

    As part of this work, `SigningKeysUploadRequest` (which was one of the
    types formerly returned by `bootstrapCrossSigning`) has been renamed to
    `UploadSigningKeysRequest` for consistency with the underlying SDK.

## Other changes

-   Devices which have exhausted their one-time-keys will now be correctly
    handled in `/keys/claim` responses (we will register them as "failed" and
    stop attempting to send to them for a while.)

-   Olm decryption operations will no longer log large quantities of data about
    the data `Store`.

# matrix-sdk-crypto-wasm v3.0.0

Do not use this release. It has a [critical bug](https://github.com/matrix-org/matrix-rust-sdk/issues/2802).

# matrix-sdk-crypto-wasm v2.2.0

-   Added bindings versions details to `getVersions()`. Two new fields `git_sha` and
    `git_description` have been included in the returned `Versions` struct.

# matrix-sdk-crypto-wasm v2.1.1

## Changes in the underlying Rust crate

-   Clean up the logging of to-device messages in `share_room_key`. Also fixes
    some `panic` errors which were introduced in v2.1.0.

-   Remove spurious "Unknown outgoing secret request" warning which was logged
    for every outgoing secret request.

-   Various other changes.

# matrix-sdk-crypto-wasm v2.1.0

-   Attach message IDs to outgoing to-device messages, and log the IDs on
    incoming messages.

-   Improve logging output to include more information, including data that is
    attached to tracing spans. Remove the `tracing` feature: tracing support is
    now always included.

-   BugFix: `ToDeviceRequest` returned by `shareRoomKey(..)` always had an `undefined` `id` field.

# matrix-sdk-crypto-wasm v2.0.0

-   Updated rust sdk version to revision [c2bb76029ae6d99c741727e0f87abcd734377016](https://github.com/matrix-org/matrix-rust-sdk/commit/c2bb76029ae6d99c741727e0f87abcd734377016), including:
    -   [Remove dashmap crate usage from matrix-sdk-crypto](https://github.com/matrix-org/matrix-rust-sdk/pull/2669)
    -   [Bugfix for invalidated private cross signing keys not being persisted](https://github.com/matrix-org/matrix-rust-sdk/pull/2676)
-   API Break: `RoomId.localpart` and `RoomId.serverName` have been removed.
-   Add new secrets API `OlmMachine.registerReceiveSecretCallback`,
    `OlmMachine.getSecretsFromInbox`, `OlmMachine.deleteSecretsFromInbox`.

# matrix-sdk-crypto-wasm v1.3.0

-   Add `OlmMachine.registerUserIdentityUpdatedCallback`.
-   Expose new method `OlmMachine.getRoomEventEncryptionInfo`.
-   Update `IndexeddbCryptoStore` to use a single store for outgoing secret
    requests.

# matrix-sdk-crypto-wasm v1.2.2

## Changes in the WASM bindings

-   `OlmMachine.decrypt_room_event()` now throws a
    typed `MegolmDecryptionError` instead of generic `Error`.

# matrix-sdk-crypto-wasm v1.2.1

## Changes in the WASM bindings

-   Expose `version` field of `KeysBackupRequest`.

# matrix-sdk-crypto-wasm v1.2.0

## Changes in the WASM bindings

-   The `BackupKeys` structure returned by `OlmMachine.getBackupKeys` now
    contains a `decryptionKey` property which is is a `BackupDecryptionKey`
    instance.

-   Expose `SignatureVerification.trusted` method.

# matrix-sdk-crypto-wasm v1.1.0

## Changes in the WASM bindings

-   Expose bindings for secure key backup.
-   Expose `OwnUserIdentity.isVerified`.

## Changes in the underlying Rust crate

-   Mark our `OwnUserIdentity` as verified if we successfully import the matching private keys.

# matrix-sdk-crypto-wasm v1.0.1

No functional changes. Fixes for the release process which prevented v1.0.0
being released.

# matrix-sdk-crypto-wasm v1.0.0

Project renamed to `matrix-sdk-crypto-wasm`. No functional changes.

# matrix-sdk-crypto-js v0.1.4

-   Add method `OlmMachine.queryKeysForUsers` to build an out-of-band key
    request.

# matrix-sdk-crypto-js v0.1.3

## Changes in the Javascript bindings

-   Fix bug introduced in v0.1.2 which caused an undocumented change to the results of `OlmMachine.receiveSyncChanges`.

## Changes in the underlying Rust crate

-   Fix a bug which could cause generated one-time-keys not to be persisted.

# matrix-sdk-crypto-js v0.1.2

**WARNING**: this version had a breaking change in the result type of `OlmMachine.receiveSyncChanges`.
This is corrected in v0.1.3.

## Changes in the Javascript bindings

-   Add `Qr.state()` method to inspect the current state of QR code
    verifications.

## Changes in the underlying Rust crate

-   Fix handling of SAS verification start events once we have shown a QR code.

# matrix-sdk-crypto-js v0.1.1

-   Add `verify` method to `Device`.

# matrix-sdk-crypto-js v0.1.0

## Changes in the Javascript bindings

-   In `OlmMachine.getIdentity`, wait a limited time for any in-flight
    device-list updates to complete.

-   Add `VerificationRequest.timeRemainingMillis()`.

## Changes in the underlying Rust crate

-   When rejecting a key-verification request over to-device messages, send the
    `m.key.verification.cancel` to the device that made the request, rather
    than broadcasting to all devices.

# matrix-sdk-crypto-js v0.1.0-alpha.11

## Changes in the Javascript bindings

-   Simplify the response type of `Sas.confirm()`.
-   Add `VerificationRequest.registerChangesCallback()`,
    `Sas.registerChangesCallback()`, and `Qr.registerChangesCallback()`.
-   Add `VerificationRequest.phase()` and `VerificationRequest.getVerification()`.

## Changes in the underlying Rust crate

-   Add support for the `hkdf-hmac-sha256.v2` SAS message authentication code.

-   Ensure that the correct short authentication strings are used when accepting a
    SAS verification with the `Sas::accept()` method.

# matrix-sdk-crypto-js v0.1.0-alpha.10

-   Add `masterKey`, `userSigningKey`, `selfSigningKey` to `UserIdentity` and `OwnUserIdentity`

# matrix-sdk-crypto-js v0.1.0-alpha.9

-   Extend `OlmDevice.markRequestAsSent` to accept responses to
    `SigningKeysUploadRequest`s.
-   Add a missing `const` for compatibility with ECMAScript Module compatibility
    mode.
-   Fix the body of `SignatureUploadRequest`s to match the spec.
-   Add a constructor for `SigningKeysUploadRequest`.

# matrix-sdk-crypto-js v0.1.0-alpha.8

-   `importCrossSigningKeys`: change the parameters to be individual keys
    rather than a `CrossSigningKeyExport` object.
-   Make `unused_fallback_keys` optional in `Machine.receive_sync_changes`

# matrix-sdk-crypto-js v0.1.0-alpha.7

-   Add new accessors `Device.algorithms` and `Device.isSignedByOwner`
-   In `OlmMachine.getUserDevices`, wait a limited time for any in-flight
    device-list updates to complete.

# matrix-sdk-crypto-js v0.1.0-alpha.6

-   Add new accessor `InboundGroupSession.senderKey`.
-   Add a new API, `OlmMachine.registerRoomKeyUpdatedCallback`, which
    applications can use to listen for received room keys.<|MERGE_RESOLUTION|>--- conflicted
+++ resolved
@@ -1,17 +1,15 @@
 # UNRELEASED
 
-<<<<<<< HEAD
 -   Add `Unknown` to `EncryptionAlgorithm`, representing unsupported algorithms
     coming from matrix-sdk-crypto's `EventEncryptionAlgorithm`.
     ([#92](https://github.com/matrix-org/matrix-rust-sdk-crypto-wasm/pull/92))
-=======
+
 -   Add new methods `OlmMachine.{get,set}RoomSettings`.
     ([#95](https://github.com/matrix-org/matrix-rust-sdk-crypto-wasm/pull/95))
 
 -   Add `OlmMachine.registerDevicesUpdatedCallback` to notify when devices have
     been updated.
     ([#88](https://github.com/matrix-org/matrix-rust-sdk-crypto-wasm/pull/88))
->>>>>>> c3b9a6a3
 
 # matrix-sdk-crypto-wasm v4.0.1
 
