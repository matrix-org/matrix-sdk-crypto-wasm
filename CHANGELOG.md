--- conflicted
+++ resolved
@@ -1,8 +1,7 @@
-<<<<<<< HEAD
 # matrix-sdk-crypto-wasm UNRELEASED
 
 -   New API `OlmMachine.requestMissingSecretsIfNeeded` that will creates outgoing secret request to other sessions.
-=======
+
 # matrix-sdk-crypto-wasm v3.4.0
 
 -   Include Rust symbol names in the generated wasm output.
@@ -14,7 +13,6 @@
     to OlmMachine.
     ([#60](https://github.com/matrix-org/matrix-rust-sdk-crypto-wasm/pull/60),
     ([matrix-rust-sdk#2902](https://github.com/matrix-org/matrix-rust-sdk/pull/2902))
->>>>>>> 7ab118fd
 
 # matrix-sdk-crypto-wasm v3.2.0
 
