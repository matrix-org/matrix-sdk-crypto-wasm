# UNRELEASED

<<<<<<< HEAD
-   Adds a new API `Device#encryptToDeviceEvent` to encrypt a to-device event using
    Olm.
=======
**Security Fixes**

-   Fix `UserIdentity.isVerified` to take into account our own identity
    [#d8d9dae](https://github.com/matrix-org/matrix-rust-sdk/commit/d8d9dae9d77bee48a2591b9aad9bd2fa466354cc) (Moderate, [GHSA-4qg4-cvh2-crgg](https://github.com/matrix-org/matrix-rust-sdk/security/advisories/GHSA-4qg4-cvh2-crgg)).

# matrix-sdk-crypto-wasm v7.0.0

**BREAKING CHANGES**

-   `EncryptionSettings.onlyAllowTrustedDevices` has been replaced with
    `EncryptionSettings.sharingStrategy`, which adds the ability to share only
    with cross-signed devices.
    ([#134](https://github.com/matrix-org/matrix-rust-sdk-crypto-wasm/pull/134))

**Other changes**

-   Add `OlmMachine.registerRoomKeysWithheldCallback` to notify when we are
    told that room keys have been withheld.
    ([#136](https://github.com/matrix-org/matrix-rust-sdk-crypto-wasm/pull/136))

-   Update matrix-rust-sdk to `d9b2b53f8`, which includes:

    -   refactor(sdk-crypto): Room key sharing, introduce extensible strategy
        ([#3605](https://github.com/matrix-org/matrix-rust-sdk/pull/3605))

    -   Log the content of received `m.room_key.withheld` to-device events.
        ([#3591](https://github.com/matrix-org/matrix-rust-sdk/pull/3591))

    -   Attempt to decrypt bundled events (reactions and the latest thread reply) if they are found in the unsigned part of an event.
        ([#3468](https://github.com/matrix-org/matrix-rust-sdk/pull/3468))

# matrix-sdk-crypto-wasm v6.2.1

-   Update matrix-rust-sdk to `7b25a1c2f`, which includes fixes to bugs introduced in v6.2.0.
    ([#3651](https://github.com/matrix-org/matrix-rust-sdk/pull/3651))

# matrix-sdk-crypto-wasm v6.2.0

-   Update matrix-rust-sdk to `09d53a52a`, which includes:

    -   Improve the efficiency of objects stored in the crypto store. ([#3645](https://github.com/matrix-org/matrix-rust-sdk/pull/3645))

# matrix-sdk-crypto-wasm v6.1.0

-   Set "creation time" of `OlmAccount`s which were migrated from legacy libolm data to the unix epoch, instead of "now". Fixes https://github.com/element-hq/element-web/issues/27590.
    ([#128](https://github.com/matrix-org/matrix-rust-sdk-crypto-wasm/pull/128))

-   Update matrix-rust-sdk to `a2235d50c`. No changes relevant to these bindings.

# matrix-sdk-crypto-wasm v6.0.0

**BREAKING CHANGES**

-   Rename the `QrCodeData` related methods so they use camel case.
    ([0d58c688d](https://github.com/matrix-org/matrix-rust-sdk-crypto-wasm/commit/0d58c688454d40269d93fc4f763b2d1a754ace9d))

-   Rename the `QrCodeData.homeserver_url` method to `QrCodeData.server_name`
    to reflect the changed data stored in the QR code.
    ([#124](https://github.com/matrix-org/matrix-rust-sdk-crypto-wasm/pull/124))

-   Update matrix-rust-sdk to `9b05d0d82`, which includes:

    -   `Device.requestVerification`, `UserIdentities.requestVerification`, and
        `UserIdentities.verificationRequestContent` is not async anymore.
        ([#3513](https://github.com/matrix-org/matrix-rust-sdk/pull/3513))

    -   Use the server name in the `QrCodeData` instead of the homeserver URL.
        ([#3537](https://github.com/matrix-org/matrix-rust-sdk/pull/3537))

# matrix-sdk-crypto-wasm v5.0.0

**BREAKING CHANGES**

-   `OlmMachine.importBackedUpRoomKeys` now takes a `backupVersion` argument.

**Other changes**

-   Update matrix-rust-sdk to `7e44fbca7`, which includes:

    -   Avoid emitting entries from `identities_stream_raw` and `devices_stream` when
        we receive a `/keys/query` response which shows that no devices changed.
        ([#3442](https://github.com/matrix-org/matrix-rust-sdk/pull/3442)).

    -   Fix to a bug introduced in matrix-sdk-crypto-wasm v4.10.0 which caused
        keys that had been imported from key backup to be backed up again, when
        using the in-memory datastore.

-   Improve the return types of `OlmMachine.{import,export}exportSecretsBundle()`.
    ([#123](https://github.com/matrix-org/matrix-rust-sdk-crypto-wasm/pull/123))

# matrix-sdk-crypto-wasm v4.10.0

-   Expose new constructor function `OlmMachine.openWithKey()`.
    ([#119](https://github.com/matrix-org/matrix-rust-sdk-crypto-wasm/pull/119))

-   Add `OlmMachine.importSecretsBundle()` and `OlmMachine.exportSecretsBundle()`
    methods as well as the `SecretsBundle` class to import end-to-end encryption
    secrets in a bundled manner.

-   Expose the vodozemac ECIES support, which can be used to establish the secure
    channel required for QR code login described in [MSC4108](https://github.com/matrix-org/matrix-spec-proposals/pull/4108).

-   Add `QrCodeData` and `QrCodeMode` classes which can be used to parse or
    generate QR codes intended for the QR code login mechanism described in
    [MSC4108](https://github.com/matrix-org/matrix-spec-proposals/pull/4108).

-   Add a constructor for the `Curve25519PublicKey` type. This allows us to
    create a `Curve25519PublicKey` from a Base64 string on the Javascript side.

-   Update matrix-rust-sdk to `d7a887766c`, which includes:

    -   Add data types to parse the QR code data for the QR code login defined in
        [MSC4108](https://github.com/matrix-org/matrix-spec-proposals/pull/4108)

    -   Don't log the private part of the backup key, introduced in [#71136e4](https://github.com/matrix-org/matrix-rust-sdk/commit/71136e44c03c79f80d6d1a2446673bc4d53a2067).

    -   Expose new method `CryptoStore::clear_caches`. ([#3338](https://github.com/matrix-org/matrix-rust-sdk/pull/3338))

# matrix-sdk-crypto-wasm v4.9.0

-   Update matrix-rust-sdk to `ab9e4f73b`.

-   Add `OlmMachine.deviceCreationTimeMs`.
    ([#112](https://github.com/matrix-org/matrix-rust-sdk-crypto-wasm/pull/112))

# matrix-sdk-crypto-wasm v4.8.0

-   Update matrix-rust-sdk to `6aee1f62bd`, which includes:

    -   Fallback keys are rotated in a time-based manner, instead of waiting for
        the server to tell us that a fallback key got used.
        ([#3151](https://github.com/matrix-org/matrix-rust-sdk/pull/3151))

    -   Log more details about the Olm session after encryption and decryption.
        ([#3242](https://github.com/matrix-org/matrix-rust-sdk/pull/3242))

    -   When Olm message decryption fails, report the error code(s) from the
        failure.
        ([#3212](https://github.com/matrix-org/matrix-rust-sdk/pull/3212))

-   Add `OlmMachine.dehydratedDevices()` and `DehydratedDevices` class to
    support dehydrated devices.
    ([#104](https://github.com/matrix-org/matrix-rust-sdk-crypto-wasm/pull/104))

-   Fix a problem when using matrix-sdk-crypto-wasm in a webapp running
    in the webpack dev server; when rebuilding, the server would throw an
    error.
    ([#109](https://github.com/matrix-org/matrix-rust-sdk-crypto-wasm/pull/109))

# matrix-sdk-crypto-wasm v4.7.0

-   Update dependencies, including matrix-rust-sdk to
    88a8a7007ca34408af21c7e0bee81b2c344b155c which provides the
    `_disable-minimum-rotation-period-ms` feature flag.
>>>>>>> db819fe9

# matrix-sdk-crypto-wasm v4.6.0

-   Update dependencies, including matrix-rust-sdk to
    dcf00697539321cf4eac5cd4929d45347b947da7
    Use the new export_room_keys_stream method to reduce one copy of the keys
    made during export.

# matrix-sdk-crypto-wasm v4.5.0

-   Update dependencies, including matrix-rust-sdk to
    5957d9603bd8a3f00ddd9a52bda80224c853bcd1 to get
    https://github.com/matrix-org/matrix-rust-sdk/pull/3095 which speeds up the
    schema upgrade v8->v10 again. See
    https://github.com/element-hq/element-web/issues/26948

# matrix-sdk-crypto-wasm v4.4.0

-   Update dependencies, including matrix-rust-sdk to
    87a07d9ee32e576963c2e55889bbb504d4bb4ede to get
    https://github.com/matrix-org/matrix-rust-sdk/pull/3090 which speeds up the
    schema upgrade v8->v10. See
    https://github.com/element-hq/element-web/issues/26948

# matrix-sdk-crypto-wasm v4.3.0

-   Update `matrix-rust-sdk` version (f64af126f1a618969737f6eacc87427db106224e)
    to get https://github.com/matrix-org/matrix-rust-sdk/pull/3073 which
    improves Indexed DB performance by moving to schema v10.

# matrix-sdk-crypto-wasm v4.2.0

-   Update `matrix-rust-sdk` version (f5f8f47667f686d7937d4d31040032281fcf2cfc)

# matrix-sdk-crypto-wasm v4.1.0

-   Add `Unknown` to `EncryptionAlgorithm`, representing unsupported algorithms
    coming from matrix-sdk-crypto's `EventEncryptionAlgorithm`.
    ([#92](https://github.com/matrix-org/matrix-rust-sdk-crypto-wasm/pull/92))

-   Add new methods `OlmMachine.{get,set}RoomSettings`.
    ([#95](https://github.com/matrix-org/matrix-rust-sdk-crypto-wasm/pull/95))

-   Add `OlmMachine.registerDevicesUpdatedCallback` to notify when devices have
    been updated.
    ([#88](https://github.com/matrix-org/matrix-rust-sdk-crypto-wasm/pull/88))

# matrix-sdk-crypto-wasm v4.0.1

-   `PickledInboundGroupSession.sender_signing_key` is now optional.
    ([#89](https://github.com/matrix-org/matrix-rust-sdk-crypto-wasm/pull/89))

-   Properly encode missing and `Duration` parameters in requests.
    ([#72](https://github.com/matrix-org/matrix-rust-sdk-crypto-wasm/pull/72))

# matrix-sdk-crypto-wasm v4.0.0

**BREAKING CHANGES**

-   Rename `OlmMachine.init_from_store` introduced in v3.6.0 to
    `OlmMachine.initFromStore`.
    ([#84](https://github.com/matrix-org/matrix-rust-sdk-crypto-wasm/pull/84))

-   Functions/methods that take a JavaScript `Array` as argument now invalidate the
    items within that array so that they cannot be re-used as soon as
    they are received by the functions/methods. See the patch for affected methods.
    ([#82](https://github.com/matrix-org/matrix-rust-sdk-crypto-wasm/pull/82/))

**Other changes**

-   Update `wasm-bindgen` to 0.2.89. It allows to remove the `downcast` method.
    It fixes [#51](https://github.com/matrix-org/matrix-rust-sdk-crypto-wasm/pull/51),
    thus the resulting JavaScript code of `matrix-rust-sdk-crypto-wasm` can
    be minified with no issue now.
    ([#82](https://github.com/matrix-org/matrix-rust-sdk-crypto-wasm/pull/82/))

-   Report failures to callback when importing backed-up room keys. The
    `progress_listener` callback in the `OlmMachine.importBackedUpRoomKeys`
    function is now called with a third argument, giving the number of invalid
    room keys.
    ([#85](https://github.com/matrix-org/matrix-rust-sdk-crypto-wasm/pull/85))

# matrix-sdk-crypto-wasm v3.6.0

-   Add a `Migration` class, supporting importing account and session data from
    libolm.
    ([#77](https://github.com/matrix-org/matrix-rust-sdk-crypto-wasm/pull/77))

-   Add a `StoreHandle` class which can be used to hold a connection to a
    crypto store, and thus improve performance when doing multiple operations
    on the store.
    ([#76](https://github.com/matrix-org/matrix-rust-sdk-crypto-wasm/pull/76))

-   Update `matrix-rust-sdk` version, with changes including:
    -   Fix for an issue which caused the same keys to be repeatedly backed up.
        ([matrix-rust-sdk#2937](https://github.com/matrix-org/matrix-rust-sdk/pull/2957))
    -   Performance improvement in `markRequestAsSent`.
        ([matrix-rust-sdk#2977](https://github.com/matrix-org/matrix-rust-sdk/pull/2977))
    -   Logging for the open sequence for indexeddb store.
        ([matrix-rust-sdk#2983](https://github.com/matrix-org/matrix-rust-sdk/pull/2983))

# matrix-sdk-crypto-wasm v3.5.0

-   Update matrix-rust-sdk version, providing several changes including a fix
    for occasional freezes (https://github.com/element-hq/element-web/issues/26488).

-   New API `OlmMachine.requestMissingSecretsIfNeeded` that creates an
    outgoing secret request to other sessions.

-   Verification cancel codes for `cancelWithCode` and `cancelInfo.cancelCode`
    are now passed as strings rather than an enum.

# matrix-sdk-crypto-wasm v3.4.0

-   Include Rust symbol names in the generated wasm output.
    ([#65](https://github.com/matrix-org/matrix-rust-sdk-crypto-wasm/pull/65))

# matrix-sdk-crypto-wasm v3.3.0

-   Add new properties `roomKeyRequestsEnabled` and `roomKeyForwardingEnabled`
    to OlmMachine.
    ([#60](https://github.com/matrix-org/matrix-rust-sdk-crypto-wasm/pull/60),
    ([matrix-rust-sdk#2902](https://github.com/matrix-org/matrix-rust-sdk/pull/2902))

# matrix-sdk-crypto-wasm v3.2.0

-   Add `timeout_secs` parameters to `OlmMachine.get_user_devices` and
    `OlmMachine.get_device`. ([#60](https://github.com/matrix-org/matrix-rust-sdk-crypto-wasm/pull/60))

-   Improve efficiency of IndexedDB storage of `inbound_group_sessions`.
    ([matrix-rust-sdk#2885](https://github.com/matrix-org/matrix-rust-sdk/pull/2885))

# matrix-sdk-crypto-wasm v3.1.0

-   Improve performance of `OlmMachine.shareRoomKey`.
    ([matrix-rust-sdk#2862](https://github.com/matrix-org/matrix-rust-sdk/pull/2862))

-   `OlmMachine.getMissingSessions`: Don't block waiting for `/keys/query`
    requests on blacklisted servers, and improve performance.
    ([matrix-rust-sdk#2845](https://github.com/matrix-org/matrix-rust-sdk/pull/2845))

-   Various clarifications to the log messages written during encryption operations.
    ([matrix-rust-sdk#2859](https://github.com/matrix-org/matrix-rust-sdk/pull/2859))

-   `OlmMachine.importRoomKeys` is now deprecated in favour of separate
    methods for importing room keys from backup and export,
    `OlmMachine.importBackedUpRoomKeys` and
    `OlmMachine.importExportedRoomKeys`.

-   Minor improvements to the formatting of messages logged to the console.

# matrix-sdk-crypto-wasm v3.0.1

**BREAKING CHANGES**

-   `OlmMachine.bootstrapCrossSigning` no longer returns an array of request
    objects. Rather, it returns a new class (`CrossSigningBootstrapRequests`)
    which contains the request objects within it.

    As part of this work, `SigningKeysUploadRequest` (which was one of the
    types formerly returned by `bootstrapCrossSigning`) has been renamed to
    `UploadSigningKeysRequest` for consistency with the underlying SDK.

## Other changes

-   Devices which have exhausted their one-time-keys will now be correctly
    handled in `/keys/claim` responses (we will register them as "failed" and
    stop attempting to send to them for a while.)

-   Olm decryption operations will no longer log large quantities of data about
    the data `Store`.

# matrix-sdk-crypto-wasm v3.0.0

Do not use this release. It has a [critical bug](https://github.com/matrix-org/matrix-rust-sdk/issues/2802).

# matrix-sdk-crypto-wasm v2.2.0

-   Added bindings versions details to `getVersions()`. Two new fields `git_sha` and
    `git_description` have been included in the returned `Versions` struct.

# matrix-sdk-crypto-wasm v2.1.1

## Changes in the underlying Rust crate

-   Clean up the logging of to-device messages in `share_room_key`. Also fixes
    some `panic` errors which were introduced in v2.1.0.

-   Remove spurious "Unknown outgoing secret request" warning which was logged
    for every outgoing secret request.

-   Various other changes.

# matrix-sdk-crypto-wasm v2.1.0

-   Attach message IDs to outgoing to-device messages, and log the IDs on
    incoming messages.

-   Improve logging output to include more information, including data that is
    attached to tracing spans. Remove the `tracing` feature: tracing support is
    now always included.

-   BugFix: `ToDeviceRequest` returned by `shareRoomKey(..)` always had an `undefined` `id` field.

# matrix-sdk-crypto-wasm v2.0.0

-   Updated rust sdk version to revision [c2bb76029ae6d99c741727e0f87abcd734377016](https://github.com/matrix-org/matrix-rust-sdk/commit/c2bb76029ae6d99c741727e0f87abcd734377016), including:
    -   [Remove dashmap crate usage from matrix-sdk-crypto](https://github.com/matrix-org/matrix-rust-sdk/pull/2669)
    -   [Bugfix for invalidated private cross signing keys not being persisted](https://github.com/matrix-org/matrix-rust-sdk/pull/2676)
-   API Break: `RoomId.localpart` and `RoomId.serverName` have been removed.
-   Add new secrets API `OlmMachine.registerReceiveSecretCallback`,
    `OlmMachine.getSecretsFromInbox`, `OlmMachine.deleteSecretsFromInbox`.

# matrix-sdk-crypto-wasm v1.3.0

-   Add `OlmMachine.registerUserIdentityUpdatedCallback`.
-   Expose new method `OlmMachine.getRoomEventEncryptionInfo`.
-   Update `IndexeddbCryptoStore` to use a single store for outgoing secret
    requests.

# matrix-sdk-crypto-wasm v1.2.2

## Changes in the WASM bindings

-   `OlmMachine.decrypt_room_event()` now throws a
    typed `MegolmDecryptionError` instead of generic `Error`.

# matrix-sdk-crypto-wasm v1.2.1

## Changes in the WASM bindings

-   Expose `version` field of `KeysBackupRequest`.

# matrix-sdk-crypto-wasm v1.2.0

## Changes in the WASM bindings

-   The `BackupKeys` structure returned by `OlmMachine.getBackupKeys` now
    contains a `decryptionKey` property which is is a `BackupDecryptionKey`
    instance.

-   Expose `SignatureVerification.trusted` method.

# matrix-sdk-crypto-wasm v1.1.0

## Changes in the WASM bindings

-   Expose bindings for secure key backup.
-   Expose `OwnUserIdentity.isVerified`.

## Changes in the underlying Rust crate

-   Mark our `OwnUserIdentity` as verified if we successfully import the matching private keys.

# matrix-sdk-crypto-wasm v1.0.1

No functional changes. Fixes for the release process which prevented v1.0.0
being released.

# matrix-sdk-crypto-wasm v1.0.0

Project renamed to `matrix-sdk-crypto-wasm`. No functional changes.

# matrix-sdk-crypto-js v0.1.4

-   Add method `OlmMachine.queryKeysForUsers` to build an out-of-band key
    request.

# matrix-sdk-crypto-js v0.1.3

## Changes in the Javascript bindings

-   Fix bug introduced in v0.1.2 which caused an undocumented change to the results of `OlmMachine.receiveSyncChanges`.

## Changes in the underlying Rust crate

-   Fix a bug which could cause generated one-time-keys not to be persisted.

# matrix-sdk-crypto-js v0.1.2

**WARNING**: this version had a breaking change in the result type of `OlmMachine.receiveSyncChanges`.
This is corrected in v0.1.3.

## Changes in the Javascript bindings

-   Add `Qr.state()` method to inspect the current state of QR code
    verifications.

## Changes in the underlying Rust crate

-   Fix handling of SAS verification start events once we have shown a QR code.

# matrix-sdk-crypto-js v0.1.1

-   Add `verify` method to `Device`.

# matrix-sdk-crypto-js v0.1.0

## Changes in the Javascript bindings

-   In `OlmMachine.getIdentity`, wait a limited time for any in-flight
    device-list updates to complete.

-   Add `VerificationRequest.timeRemainingMillis()`.

## Changes in the underlying Rust crate

-   When rejecting a key-verification request over to-device messages, send the
    `m.key.verification.cancel` to the device that made the request, rather
    than broadcasting to all devices.

# matrix-sdk-crypto-js v0.1.0-alpha.11

## Changes in the Javascript bindings

-   Simplify the response type of `Sas.confirm()`.
-   Add `VerificationRequest.registerChangesCallback()`,
    `Sas.registerChangesCallback()`, and `Qr.registerChangesCallback()`.
-   Add `VerificationRequest.phase()` and `VerificationRequest.getVerification()`.

## Changes in the underlying Rust crate

-   Add support for the `hkdf-hmac-sha256.v2` SAS message authentication code.

-   Ensure that the correct short authentication strings are used when accepting a
    SAS verification with the `Sas::accept()` method.

# matrix-sdk-crypto-js v0.1.0-alpha.10

-   Add `masterKey`, `userSigningKey`, `selfSigningKey` to `UserIdentity` and `OwnUserIdentity`

# matrix-sdk-crypto-js v0.1.0-alpha.9

-   Extend `OlmDevice.markRequestAsSent` to accept responses to
    `SigningKeysUploadRequest`s.
-   Add a missing `const` for compatibility with ECMAScript Module compatibility
    mode.
-   Fix the body of `SignatureUploadRequest`s to match the spec.
-   Add a constructor for `SigningKeysUploadRequest`.

# matrix-sdk-crypto-js v0.1.0-alpha.8

-   `importCrossSigningKeys`: change the parameters to be individual keys
    rather than a `CrossSigningKeyExport` object.
-   Make `unused_fallback_keys` optional in `Machine.receive_sync_changes`

# matrix-sdk-crypto-js v0.1.0-alpha.7

-   Add new accessors `Device.algorithms` and `Device.isSignedByOwner`
-   In `OlmMachine.getUserDevices`, wait a limited time for any in-flight
    device-list updates to complete.

# matrix-sdk-crypto-js v0.1.0-alpha.6

-   Add new accessor `InboundGroupSession.senderKey`.
-   Add a new API, `OlmMachine.registerRoomKeyUpdatedCallback`, which
    applications can use to listen for received room keys.<|MERGE_RESOLUTION|>--- conflicted
+++ resolved
@@ -1,13 +1,15 @@
 # UNRELEASED
 
-<<<<<<< HEAD
--   Adds a new API `Device#encryptToDeviceEvent` to encrypt a to-device event using
-    Olm.
-=======
 **Security Fixes**
 
 -   Fix `UserIdentity.isVerified` to take into account our own identity
     [#d8d9dae](https://github.com/matrix-org/matrix-rust-sdk/commit/d8d9dae9d77bee48a2591b9aad9bd2fa466354cc) (Moderate, [GHSA-4qg4-cvh2-crgg](https://github.com/matrix-org/matrix-rust-sdk/security/advisories/GHSA-4qg4-cvh2-crgg)).
+
+**Other changes**
+
+-   Add a new API `Device#encryptToDeviceEvent` to encrypt a to-device message using
+    Olm.
+    ([#101](https://github.com/matrix-org/matrix-rust-sdk-crypto-wasm/pull/101))
 
 # matrix-sdk-crypto-wasm v7.0.0
 
@@ -158,7 +160,6 @@
 -   Update dependencies, including matrix-rust-sdk to
     88a8a7007ca34408af21c7e0bee81b2c344b155c which provides the
     `_disable-minimum-rotation-period-ms` feature flag.
->>>>>>> db819fe9
 
 # matrix-sdk-crypto-wasm v4.6.0
 
