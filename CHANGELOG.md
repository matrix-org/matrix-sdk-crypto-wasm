--- conflicted
+++ resolved
@@ -1,6 +1,10 @@
 # UNRELEASED
 
-<<<<<<< HEAD
+-   Add a `StoreHandle` class which can be used to hold a connection to a
+    crypto store, and thus improve performance when doing multiple operations
+    on the store.
+    ([#76](https://github.com/matrix-org/matrix-rust-sdk-crypto-wasm/pull/76))
+
 -   Update `matrix-rust-sdk` version, with changes including:
     -   Fix for an issue which caused the same keys to be repeatedly backed up.
         ([matrix-rust-sdk#2937](https://github.com/matrix-org/matrix-rust-sdk/pull/2957)
@@ -8,12 +12,6 @@
         ([matrix-rust-sdk#2977](https://github.com/matrix-org/matrix-rust-sdk/pull/2977))
     -   Logging for the open sequence for indexeddb store.
         ([matrix-rust-sdk#2983](https://github.com/matrix-org/matrix-rust-sdk/pull/2983))
-=======
--   Add a `StoreHandle` class which can be used to hold a connection to a
-    crypto store, and thus improve performance when doing multiple operations
-    on the store.
-    ([#76](https://github.com/matrix-org/matrix-rust-sdk-crypto-wasm/pull/76))
->>>>>>> e8dd66cf
 
 # matrix-sdk-crypto-wasm v3.5.0
 
