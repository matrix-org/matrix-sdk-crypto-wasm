--- conflicted
+++ resolved
@@ -488,15 +488,12 @@
             expect(requests[0].id).toBeDefined();
             const content = JSON.parse(requests[0].body);
             expect(Object.keys(content.messages)).toEqual(["@example:localhost"]);
-<<<<<<< HEAD
             const messageContent = content.messages["@example:localhost"]["AFGUOBTZWM"];
             expect(messageContent["org.matrix.msgid"]).toBeDefined();
-=======
 
             await m.markRequestAsSent(requests[0].id, RequestType.ToDevice, "{}");
             const requestsAfterMarkedAsSent = await m.shareRoomKey(room, other_users, new EncryptionSettings());
             expect(requestsAfterMarkedAsSent).toHaveLength(0);
->>>>>>> c361e0fc
         });
 
         let encrypted;
